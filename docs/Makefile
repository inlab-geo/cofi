# Minimal makefile for Sphinx documentation
#

# You can set these variables from the command line, and also
# from the environment for the first two.
SPHINXOPTS    =
SPHINXBUILD   = sphinx-build
SPHINXAPIDOC  = sphinx-apidoc
SPHINXAUTOGEN = sphinx-autogen
SOURCEDIR     = .
BUILDDIR      = _build
APIDIR        = api
CODEDIR       = ../cofi/
NOTEBOOKDIR   = cofi-examples


all: html

clean:
	@echo
	@echo "Cleaning up..."
	@echo
	rm -rf $(BUILDDIR)/html/*
	rm -rf $(BUILDDIR)/doctrees
	rm -rf $(BUILDDIR)/doctest
	rm -rf $(APIDIR)/generated
<<<<<<< HEAD
	rm -rf cofi-examples/generated
=======
	rm -rf $(NOTEBOOKDIR)/generated
>>>>>>> 7ac19c15

update_api: clean
	@echo
	@echo "Building API docs..."
	@echo
	$(SPHINXAUTOGEN) -i -t _templates -o api/generated api/index.rst

html: clean
	@echo
	@echo "Building HTML files..."
	@echo
	$(SPHINXBUILD) -d $(BUILDDIR)/doctrees -b html . $(BUILDDIR)/html
	@echo

linkcheck: update_api
	@echo
	@echo "Checking links..."
	@echo
	$(SPHINXBUILD) -b linkcheck . $(BUILDDIR)/linkcheck

doctest: 
	@echo
	@echo "Performing doc tests..."
	@echo
	$(SPHINXBUILD) -b doctest . $(BUILDER)/doctest


# Put it first so that "make" without argument is like "make help".
# help:
# 	@$(SPHINXBUILD) -M help "$(SOURCEDIR)" "$(BUILDDIR)" $(SPHINXOPTS) $(O)

# .PHONY: help Makefile

# Catch-all target: route all unknown targets to Sphinx using the new
# "make mode" option.  $(O) is meant as a shortcut for $(SPHINXOPTS).
# %: Makefile
# 	$(MAKE) update_api
# 	@$(SPHINXBUILD) -M $@ "$(SOURCEDIR)" "$(BUILDDIR)" $(SPHINXOPTS) $(O)<|MERGE_RESOLUTION|>--- conflicted
+++ resolved
@@ -24,11 +24,7 @@
 	rm -rf $(BUILDDIR)/doctrees
 	rm -rf $(BUILDDIR)/doctest
 	rm -rf $(APIDIR)/generated
-<<<<<<< HEAD
-	rm -rf cofi-examples/generated
-=======
 	rm -rf $(NOTEBOOKDIR)/generated
->>>>>>> 7ac19c15
 
 update_api: clean
 	@echo
