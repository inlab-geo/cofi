--- conflicted
+++ resolved
@@ -8,12 +8,8 @@
 from ._pytorch_optim import PyTorchOptim
 from ._cofi_border_collie_optimization import CoFIBorderCollieOptimization
 from ._bayes_bay import BayesBay
-<<<<<<< HEAD
 from ._neighpy import Neighpy, NeighpyI, NeighpyII
-=======
-from ._neighpy import Neighpy
 from ._scipy_sparse_lstsq import ScipySparseLstSq
->>>>>>> c101ca15
 
 
 __all__ = [
@@ -27,12 +23,9 @@
     "BayesBay",
     "CoFIBorderCollieOptimization",
     "Neighpy",
-<<<<<<< HEAD
     "NeighpyI",
     "NeighpyII",
-=======
     "ScipySparseLstSq",
->>>>>>> c101ca15
 ]
 
 # inference tools table grouped by method:
